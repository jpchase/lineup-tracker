--- conflicted
+++ resolved
@@ -541,40 +541,6 @@
       {name: 'Taty', positions: ['AM', 'OM', 'S'], status: 'OFF'}
     ];
     */
-<<<<<<< HEAD
-    let roster = [
-      {name: 'Allie', uniformNumber: 16, positions: ['CB'],
-       status: 'OFF'},
-      {name: 'Amanda', uniformNumber: 2, positions: ['CB', 'FB', 'HM'],
-       status: 'OFF'},
-      {name: 'Emma F', uniformNumber: 42, positions: ['AM', 'HM', 'OM'],
-       status: 'OFF'},
-      {name: 'Emma H', uniformNumber: 4, positions: ['AM', 'HM'],
-       status: 'OFF'},
-      {name: 'Emmalene', uniformNumber: 22, positions: ['FB', 'OM'],
-       status: 'OFF'},
-      {name: 'Jill', uniformNumber: 28, positions: ['AM', 'OM', 'S'],
-       status: 'OFF'},
-      {name: 'Kiana', uniformNumber: 13, positions: ['S', 'OM'],
-       status: 'OFF'},
-      {name: 'Lauren', uniformNumber: 8, positions: ['AM', 'OM', 'S'],
-       status: 'OFF'},
-      {name: 'Leah', uniformNumber: 44, positions: ['OM', 'S'],
-       status: 'OFF'},
-      {name: 'Ryley', uniformNumber: 19, positions: ['GK'],
-       status: 'OFF'},
-      {name: 'Sophia', uniformNumber: 18, positions: ['FB', 'CB'],
-       status: 'OFF'},
-      {name: 'Syd', uniformNumber: 5, positions: ['HM', 'AM'],
-       status: 'OFF'},
-      {name: 'Val', uniformNumber: 27, positions: ['CB', 'HM'],
-       status: 'OFF'},
-      {name: 'Thalia', uniformNumber: 9, positions: ['FB', 'OM'],
-       status: 'OFF'},
-      {name: 'Teanna', uniformNumber: 77, positions: ['OM', 'FB'],
-       status: 'OFF'},
-    ];
-=======
     const teamId = this.getCurrentTeamId();
     let roster;
     if (teamId === TEAM_NMSC2003) {
@@ -648,7 +614,6 @@
          status: 'OFF'},
       ];
     }
->>>>>>> d07fff6c
     return roster;
   };
 
