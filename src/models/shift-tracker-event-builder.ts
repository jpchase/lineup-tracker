/** @format */

import { CurrentTimeProvider } from './clock.js';
import { GameEvent, GameEventType, LiveGame } from './live.js';
import { PlayerTimeTrackerMap } from './shift.js';

export function createShiftTrackerFromEvents(
  game: LiveGame,
<<<<<<< HEAD
  events: Iterable<GameEvent>,
  timeProvider?: CurrentTimeProvider
=======
  events: GameEvent[],
  timeProvider?: CurrentTimeProvider,
>>>>>>> 8e86a282
) {
  // Ensure that the events are replayed in order they occurred.
  const sortedEvents = [...events];
  sortedEvents.sort((a: GameEvent, b: GameEvent) => {
    return a.timestamp! - b.timestamp!;
  });
  const trackerMap = PlayerTimeTrackerMap.createFromGame(game, timeProvider);
  for (const event of sortedEvents) {
    evolve(trackerMap, event);
  }
  return trackerMap;
}

function evolve(trackerMap: PlayerTimeTrackerMap, event: GameEvent) {
  switch (event.type) {
    case GameEventType.PeriodStart:
      trackerMap.startShiftTimers(event.data.clock.startTime);
      break;

    case GameEventType.PeriodEnd:
      trackerMap.stopShiftTimers(event.data.clock.endTime);
      break;

    case GameEventType.SubIn:
      trackerMap.substitutePlayer(event.playerId, event.data.replaced, event.timestamp);
      break;

    case GameEventType.Setup:
    case GameEventType.SubOut:
    case GameEventType.Swap:
    default:
    // No-op
    /*
    case 'ShoppingCartOpened':
      if (currentState.status != 'Empty') return currentState;

      return {
        id: event.data.shoppingCartId,
        clientId: event.data.clientId,
        productItems: [],
        status: 'Pending',
      };
    case 'ProductItemAddedToShoppingCart':
      if (currentState.status != 'Pending') return currentState;

      return {
        ...currentState,
        productItems: addProductItem(currentState.productItems, event.data.productItem),
      };
    case 'ProductItemRemovedFromShoppingCart':
      if (currentState.status != 'Pending') return currentState;

      return {
        ...currentState,
        productItems: removeProductItem(currentState.productItems, event.data.productItem),
      };
    case 'ShoppingCartConfirmed':
      if (currentState.status != 'Pending') return currentState;

      return {
        ...currentState,
        status: 'Confirmed',
        confirmedAt: new Date(event.data.confirmedAt),
      };
    case 'ShoppingCartCanceled':
      if (currentState.status != 'Pending') return currentState;

      return {
        ...currentState,
        status: 'Canceled',
        canceledAt: new Date(event.data.canceledAt),
      };
    default: {
      const _: never = event;
      return currentState;
    }
    */
  }
}<|MERGE_RESOLUTION|>--- conflicted
+++ resolved
@@ -6,13 +6,8 @@
 
 export function createShiftTrackerFromEvents(
   game: LiveGame,
-<<<<<<< HEAD
   events: Iterable<GameEvent>,
-  timeProvider?: CurrentTimeProvider
-=======
-  events: GameEvent[],
   timeProvider?: CurrentTimeProvider,
->>>>>>> 8e86a282
 ) {
   // Ensure that the events are replayed in order they occurred.
   const sortedEvents = [...events];
