/** @format */

import { GameResolver } from '@app/components/core/game-resolver.js';
import '@app/components/lineup-game-events.js';
import {
  EventSelectedEvent,
  EventsUpdatedEvent,
  LineupGameEvents,
} from '@app/components/lineup-game-events.js';
import { PlayerResolver } from '@app/components/player-resolver.js';
import { Duration, TimeFormatter, pad0 } from '@app/models/clock';
import { EventBase, EventCollection } from '@app/models/events.js';
import { formatPosition } from '@app/models/formation.js';
import {
  GameEvent,
  GameEventCollection,
  GameEventGroup,
  GameEventType,
  LiveGame,
  PeriodStartEvent,
  getPlayer,
} from '@app/models/live.js';
import { Dialog } from '@material/mwc-dialog';
import { IconButton } from '@material/mwc-icon-button';
import { Radio } from '@material/mwc-radio';
import { Select } from '@material/mwc-select';
import { aTimeout, expect, fixture, html, nextFrame, oneEvent } from '@open-wc/testing';
import sinon from 'sinon';
import { addElementAssertions } from '../helpers/element-assertions.js';
import { mockGameResolver } from '../helpers/mock-game-resolver.js';
import { buildPlayerResolverParentNode } from '../helpers/mock-player-resolver.js';
import {
  incrementingCallbackForTimeProvider,
  mockTimeProvider,
  mockTimeProviderWithCallback,
} from '../helpers/test-clock-data.js';
import {
  buildGameEvents,
  buildGameSetupEvent,
  buildPeriodEndEvent,
  buildPeriodStartEvent,
  buildSubEvents,
  buildSwapEvent,
} from '../helpers/test-event-data.js';
import * as testlive from '../helpers/test-live-game-data.js';

<<<<<<< HEAD
=======
function buildGameEvents(game: LiveGame, timeProvider: CurrentTimeProvider) {
  const events = EventCollection.create(
    {
      id: game.id,
    },
    timeProvider,
  );
  events.addEvent<SetupEvent>(buildGameSetupEvent(timeProvider.getCurrentTime()));
  events.addEvent<PeriodStartEvent>(buildPeriodStartEvent(timeProvider.getCurrentTime()));

  // First sub
  const replacedPlayer1 = getPlayer(game, 'P4');
  const sub1: testlive.SubData = {
    nextId: 'P11',
    replacedId: replacedPlayer1?.id,
    finalPosition: { ...replacedPlayer1?.currentPosition! },
  };
  events.addEventGroup<GameEvent>(
    buildSubEvents(timeProvider.getCurrentTime(), sub1).groupedEvents,
  );

  // Second sub, with swap.
  //  - Swap player moves to the position of the player being replaced.
  //  - Sub player takes position left by swap player.
  const replacedPlayer2 = getPlayer(game, 'P5');
  const swapPlayer = getPlayer(game, 'P8');
  const sub2: testlive.SubData = {
    nextId: 'P12',
    replacedId: replacedPlayer2?.id,
    positionOverride: { ...swapPlayer?.currentPosition! },
    finalPosition: { ...swapPlayer?.currentPosition! },
  };
  const swap: testlive.SubData = {
    nextId: swapPlayer?.id!,
    initialPosition: { ...swapPlayer?.currentPosition! },
    finalPosition: { ...replacedPlayer2?.currentPosition! },
  };

  const sub2Time = timeProvider.getCurrentTime();
  events.addEventGroup<GameEvent>(buildSubEvents(sub2Time, sub2).groupedEvents);
  events.addEvent<PositionSwapEvent>(buildSwapEvent(sub2Time, swap));

  events.addEvent<PeriodEndEvent>(buildPeriodEndEvent(timeProvider.getCurrentTime()));

  return events;
}

function mockCallbackForTimeProvider(startTime: number, incrementSeconds: number) {
  let eventTime = startTime;

  return () => {
    const result = eventTime;
    eventTime += incrementSeconds * 1000;
    return result;
  };
}

>>>>>>> 8e86a282
describe('lineup-game-events tests', () => {
  let el: LineupGameEvents;
  let game: LiveGame;
  let fakeClock: sinon.SinonFakeTimers;
  let mockPlayerResolver: PlayerResolver;
  let gameResolver: GameResolver;
  const timeFormatter = new TimeFormatter();
  const startTime = new Date(2016, 5, 1, 14, 0, 0).getTime();
  const periodEndTime = new Date(2016, 5, 1, 14, 46, 25).getTime();

  before(async () => {
    addElementAssertions();
  });

  beforeEach(async () => {
    // Wire up a node that will handle context requests for a PlayerResolver.
    mockPlayerResolver = {
      getPlayer: (playerId) => {
        return getPlayer(game, playerId);
      },
    };
    const parentNode = buildPlayerResolverParentNode(mockPlayerResolver);

    gameResolver = {
      getCurrentGame: () => {
        return {
          id: game.id,
          date: new Date(startTime),
          name: 'foo',
          opponent: 'bar',
        };
      },
    };
    mockGameResolver(parentNode, gameResolver);

    el = await fixture(html`<lineup-game-events></lineup-game-events>`, { parentNode });
  });

  afterEach(async () => {
    if (fakeClock) {
      fakeClock.restore();
    }
    sinon.restore();
  });

  function getEventItems() {
    const items = el.shadowRoot!.querySelectorAll<HTMLTableRowElement>('#events-list tr');
    return items;
  }

  function getEventItemHeader() {
    const headerElement = el.shadowRoot!.querySelector<HTMLTableRowElement>('#events-header tr');
    expect(headerElement, 'events header').to.exist;
    return headerElement!;
  }

  function getSelectionCancelButton(headerElement: HTMLElement) {
    const button = headerElement.querySelector('#cancel-selection-button');
    expect(button, 'selection cancel button').to.exist;
    return button as IconButton;
  }

  function getSelectionCountElement(headerElement: HTMLElement) {
    const element = headerElement.querySelector('#selection-count');
    expect(element, 'selection count element').to.exist;
    return element as HTMLElement;
  }

  function getSelectionEditButton(headerElement: HTMLElement) {
    const button = headerElement.querySelector('#edit-selection-button');
    expect(button, 'selection edit button').to.exist;
    return button as IconButton;
  }

  function getEditDialog() {
    const element = el.shadowRoot!.querySelector('#edit-dialog');
    expect(element, 'edit dialog').to.exist;
    return element as Dialog;
  }

  function getEditSaveButton(editDialog: Dialog) {
    const element = editDialog.querySelector('mwc-button[dialogAction="save"]');
    expect(element, 'save button').to.exist;
    return element as HTMLElement;
  }

  function getEditCancelButton(editDialog: Dialog) {
    const element = editDialog.querySelector('mwc-button[dialogAction="close"]');
    expect(element, 'cancel button').to.exist;
    return element as HTMLElement;
  }

  function getEditCustomTimeOption(editDialog: Dialog) {
    const element = editDialog.querySelector('#time-custom-radio');
    expect(element, 'custom time option').to.exist;
    return element as Radio;
  }

  function getEditExistingTimeOption(editDialog: Dialog) {
    const element = editDialog.querySelector('#time-existing-radio');
    expect(element, 'existing time option').to.exist;
    return element as Radio;
  }

  function getEditCustomTimeField(editDialog: Dialog) {
    const element = editDialog.querySelector('#custom-time-field > input');
    expect(element, 'custom time field').to.exist;
    return element as HTMLInputElement;
  }

  function getEditExistingTimeField(editDialog: Dialog) {
    const element = editDialog.querySelector('#existing-time-field');
    expect(element, 'existing time field').to.exist;
    return element as Select;
  }

  function expectEventAbsoluteTime(timeElement: HTMLElement, expectedTime: number) {
    const absoluteElement = timeElement.querySelector('.absolute');
    expect(absoluteElement, 'Missing absolute time element').to.exist;
    expect(absoluteElement!.textContent?.trim(), 'Event absolute time').to.equal(
      timeFormatter.format(new Date(expectedTime)),
    );
  }

  function expectEventPeriodRelativeTime(timeElement: HTMLElement, expectedElapsedSeconds: number) {
    const relativeElement = timeElement.querySelector('.relative');
    expect(relativeElement, 'Missing relative time element').to.exist;
    expect(relativeElement!.textContent?.trim(), 'Period relative time').to.equal(
      `[${Duration.format(Duration.create(expectedElapsedSeconds))}]`,
    );
  }

<<<<<<< HEAD
  describe('rendering', () => {
    let events: GameEventCollection;

    beforeEach(() => {
      game = testlive.getLiveGameWithPlayers();

      // Create a collection of representative events, which occur 10 seconds apart.
      const timeProvider = mockTimeProviderWithCallback(
        incrementingCallbackForTimeProvider(startTime, /* incrementSeconds= */ 10)
      );
      events = buildGameEvents(game, timeProvider);
    });

    it('shows list of events with common details', async () => {
      el.eventData = events.toJSON();
      await el.updateComplete;
=======
  it('renders list of events', async () => {
    game = testlive.getLiveGameWithPlayers();
    players = game.players!;
    // Create a collection of representative events, which occur 10 seconds apart.
    const timeProvider = mockTimeProviderWithCallback(
      mockCallbackForTimeProvider(startTime, /* incrementSeconds= */ 10),
    );
    const events = buildGameEvents(game, timeProvider);
>>>>>>> 8e86a282

      // Sort in descending date order, and remove events that are not displayed.
      const sortedEvents = events.eventsForTesting
        .filter((event) => event.type !== GameEventType.SubOut)
        .sort((a, b) => b.timestamp! - a.timestamp!);

      const items = getEventItems();
      expect(items.length).to.equal(sortedEvents.length, 'Rendered event count');

      let index = 0;
      for (const event of sortedEvents) {
        const item = items[index]!;
        index += 1;

        expect(item.dataset.eventId).to.equal(event.id, 'Item id should match player id');

        const timeElement = item.cells[0];
        expect(timeElement, 'Missing event time element').to.exist;
        expectEventAbsoluteTime(timeElement, event.timestamp!);

        const typeElement = item.cells[1];
        expect(typeElement, 'Missing type element').to.exist;
        // Only check that the type is shown, as the text varies by event type.
        expect(typeElement!.textContent, 'Event type').not.to.be.empty;

        const detailsElement = item.cells[2];
        expect(detailsElement, 'Missing details element').to.exist;
        // Only checks that details are provided, as they vary based on event type.
        expect(detailsElement!.textContent, 'Details').not.to.be.empty;
      }
      await expect(el).shadowDom.to.equalSnapshot();
      await expect(el).to.be.accessible();
    });

    it('shows list with selected events highlighted', async () => {
      // Randomly select 3 events.
      const selectedIds = [];
      let index = 0;
      for (const event of events) {
        switch (index) {
          case 1:
          case 2:
          case 4:
            selectedIds.push(event.id!);
            break;
          default:
          // do nothing
        }
        index += 1;
      }

      el.eventsSelectedIds = selectedIds;
      el.eventData = events.toJSON();
      await el.updateComplete;

      const items = getEventItems();
      for (const item of Array.from(items)) {
        const eventId = item.dataset.eventId!;
        const expectSelected = selectedIds.includes(eventId);

        if (expectSelected) {
          expect(item, `event ${eventId}`).to.have.attribute('selected');
        } else {
          expect(item, `event ${eventId}`).to.not.have.attribute('selected');
        }
      }
      await expect(el).shadowDom.to.equalSnapshot({ ignoreTags: ['mwc-dialog'] });
      await expect(el).to.be.accessible();
    });
  }); // describe('rendering')

  describe('event types', () => {
    let events: GameEventCollection;

    beforeEach(() => {
      game = testlive.getLiveGameWithPlayers();

      const timeProvider = mockTimeProvider(startTime);
      events = EventCollection.create(
        {
          id: game.id,
        },
        timeProvider,
      );
    });

    async function setupEvent(
      event: GameEvent,
      periodStart?: { startTime: number; currentPeriod?: number },
    ) {
      const addedEvent = events.addEvent<GameEvent>(event);

      // Add start event, so that relative times can be computed.
      if (periodStart) {
        events.addEvent<PeriodStartEvent>(
          buildPeriodStartEvent(periodStart.startTime, periodStart.currentPeriod),
        );
      }

      el.eventData = events.toJSON();
      await el.updateComplete;

      return addedEvent as GameEvent;
    }

    async function setupEventGroup(
      group: GameEventGroup,
      periodStart?: { startTime: number; currentPeriod?: number },
    ) {
      const addedEvents = events.addEventGroup<GameEvent>(group.groupedEvents);

      // Add start event, so that relative times can be computed.
      if (periodStart) {
        events.addEvent<PeriodStartEvent>(
          buildPeriodStartEvent(periodStart.startTime, periodStart.currentPeriod),
        );
      }

      el.eventData = events.toJSON();
      await el.updateComplete;

      return addedEvents[0] as GameEvent;
    }

    function getEventElements(event: GameEvent) {
      const items = getEventItems();

      let matchedItem: HTMLTableRowElement | undefined;
      for (const current of Array.from(items)) {
        if (current.dataset.eventId === event.id) {
          matchedItem = current;
          break;
        }
      }
      expect(matchedItem, `Item for event ${event.id} not found`).to.exist;

      const item = matchedItem!;

      const timeElement = item.cells[0]!;
      expect(timeElement, 'Missing event time element').to.exist;

      const typeElement = item.cells[1]!;
      expect(typeElement, 'Missing type element').to.exist;

      const detailsElement = item.cells[2]!;
      expect(detailsElement, 'Missing details element').to.exist;

      return { typeElement, detailsElement, timeElement };
    }

    function expectEventType(typeElement: HTMLElement, expectedText: string) {
      expect(typeElement.textContent?.trim(), 'Event type').to.equal(expectedText);
    }

    it(`renders ${GameEventType.Setup} event details`, async () => {
      const event = await setupEvent(buildGameSetupEvent(startTime));

      const { typeElement, detailsElement } = getEventElements(event);

      expectEventType(typeElement, 'Setup completed');

      // TODO: Assert formatted details
      expect(detailsElement.textContent).to.equal('{"clock":{"totalPeriods":2,"periodLength":45}}');
    });

    it(`renders ${GameEventType.PeriodStart} event details`, async () => {
      const event = await setupEvent(buildPeriodStartEvent(startTime), { startTime });

      const { typeElement, detailsElement, timeElement } = getEventElements(event);

      expectEventAbsoluteTime(timeElement, startTime);
      expectEventPeriodRelativeTime(timeElement, /* elapsedSeconds= */ 0);

      expectEventType(typeElement, 'Period started');

      expect(detailsElement.textContent).to.equal('Start of period 1');
    });

    it(`renders ${GameEventType.PeriodEnd} event details`, async () => {
      const event = await setupEvent(buildPeriodEndEvent(periodEndTime), { startTime });

      const { typeElement, detailsElement, timeElement } = getEventElements(event);

      expectEventAbsoluteTime(timeElement, periodEndTime);
      expectEventPeriodRelativeTime(
        timeElement,
        /* elapsedSeconds= */ (periodEndTime - startTime) / 1000,
      );

      expectEventType(typeElement, 'Period completed');

      expect(detailsElement.textContent).to.equal('End of period 1');
    });

    it(`renders ${GameEventType.SubIn} event details`, async () => {
      const inPlayer = getPlayer(game, 'P11');
      const outPlayer = getPlayer(game, 'P4');
      const sub: testlive.SubData = {
        nextId: inPlayer?.id!,
        replacedId: outPlayer?.id!,
        finalPosition: { ...outPlayer?.currentPosition! },
      };

      // The sub happens 11 minutes, 17 seconds after the period starts.
      const elapsedSecondsForSub = 11 * 60 + 17;
      const event = await setupEventGroup(
        buildSubEvents(startTime + elapsedSecondsForSub * 1000, sub),
        { startTime },
      );

      // The sub out event is not displayed, so there should only be one rendered event.
      const { typeElement, detailsElement, timeElement } = getEventElements(event);

      expectEventPeriodRelativeTime(timeElement, elapsedSecondsForSub);

      expectEventType(typeElement, 'Substitution');

      const positionText = formatPosition(sub.finalPosition!);
      expect(positionText, 'formatted position').to.not.be.empty;

      const expectedDetailText = `${inPlayer?.name} replaced ${outPlayer?.name}, at ${positionText}`;
      expect(detailsElement.textContent).to.equal(expectedDetailText);
    });

    it(`renders ${GameEventType.Swap} event details`, async () => {
      const inPlayer = getPlayer(game, 'P11');
      const positionPlayer = getPlayer(game, 'P4');
      const swap: testlive.SubData = {
        nextId: inPlayer?.id!,
        initialPosition: { ...inPlayer?.currentPosition! },
        finalPosition: { ...positionPlayer?.currentPosition! },
      };

      // The swap happens 50 seconds after the period starts.
      const elapsedSecondsForSwap = 50;
      const event = await setupEvent(
        buildSwapEvent(startTime + elapsedSecondsForSwap * 1000, swap),
        { startTime },
      );

      // The sub out event is not displayed, so there should only be one rendered event.
      const { typeElement, detailsElement, timeElement } = getEventElements(event);

      expectEventPeriodRelativeTime(timeElement, elapsedSecondsForSwap);

      expectEventType(typeElement, 'Position changed');

      const positionText = formatPosition(swap.finalPosition!);
      expect(positionText, 'formatted position').to.not.be.empty;

      const oldPositionText = formatPosition(swap.initialPosition!);
      expect(oldPositionText, 'formatted position').to.not.be.empty;

      const expectedDetailText = `${inPlayer?.name} moved to ${positionText} (from ${oldPositionText})`;
      expect(detailsElement.textContent?.replace(/\s{2,}/g, ' ')).to.equal(expectedDetailText);
    });
  }); // describe('event types')

  describe('event selection', () => {
    let events: GameEventCollection;

    beforeEach(async () => {
      game = testlive.getLiveGameWithPlayers();

      const timeProvider = mockTimeProvider(startTime);

      events = buildGameEvents(game, timeProvider);

      el.eventData = events.toJSON();
      await el.updateComplete;
    });

    it('fires selected event when list item is clicked', async () => {
      const items = getEventItems();
      const item = items[0];
      const eventId = item.dataset.eventId!;

      // Trigger the selection.
      setTimeout(() => item.click());

      const { detail } = (await oneEvent(el, EventSelectedEvent.eventName)) as EventSelectedEvent;

      expect(detail.eventId).to.equal(eventId);
      expect(detail.selected, 'Event item should now be selected').to.be.true;
    });

    it('fires selected event when list item is clicked with other items already selected', async () => {
      const items = getEventItems();
      const item = items[0];
      const eventId = item.dataset.eventId!;

      // Make another item already selected.
      const alreadySelectedItem = items[1];
      el.eventsSelectedIds = [alreadySelectedItem.dataset.eventId!];
      await el.updateComplete;

      expect(alreadySelectedItem, 'already selected item').to.have.attribute('selected');

      // Trigger the selection.
      setTimeout(() => item.click());

      const { detail } = (await oneEvent(el, EventSelectedEvent.eventName)) as EventSelectedEvent;

      expect(detail.eventId).to.equal(eventId);
      expect(detail.selected, 'Event item should now be selected').to.be.true;

      expect(alreadySelectedItem, 'should still be selected').to.have.attribute('selected');
    });

    it('fires de-selected event when selected list item is clicked', async () => {
      const items = getEventItems();
      const item = items[0];
      const eventId = item.dataset.eventId!;

      // Make the item selected.
      el.eventsSelectedIds = [eventId];
      await el.updateComplete;

      expect(item, 'event item').to.have.attribute('selected');

      // Trigger the selection.
      setTimeout(() => item.click());

      const { detail } = (await oneEvent(el, EventSelectedEvent.eventName)) as EventSelectedEvent;

      expect(detail.eventId).to.equal(eventId);
      expect(detail.selected, 'Event item should no longer be selected').to.be.false;
    });

    it('fires de-selected event when selected list item is clicked leaving other items selected', async () => {
      const items = getEventItems();
      const item = items[0];
      const eventId = item.dataset.eventId!;

      // Make the item and another item selected.
      const alreadySelectedItem = items[1];
      el.eventsSelectedIds = [eventId, alreadySelectedItem.dataset.eventId!];
      await el.updateComplete;

      expect(item, 'event item').to.have.attribute('selected');
      expect(alreadySelectedItem, 'already selected item').to.have.attribute('selected');

      // Trigger the selection.
      setTimeout(() => item.click());

      const { detail } = (await oneEvent(el, EventSelectedEvent.eventName)) as EventSelectedEvent;

      expect(detail.eventId).to.equal(eventId);
      expect(detail.selected, 'Event item should no longer be selected').to.be.false;

      expect(alreadySelectedItem, 'should still be selected').to.have.attribute('selected');
    });

    it('shows selection toolbar when single event selected', async () => {
      // Make one item selected.
      const items = getEventItems();
      el.eventsSelectedIds = [items[0].dataset.eventId!];
      await el.updateComplete;

      const headerElement = getEventItemHeader();
      expect(headerElement.cells, 'header should have a single cell').to.have.length(1);

      const cancelButton = getSelectionCancelButton(headerElement.cells[0]);
      expect(cancelButton.disabled, 'cancel button should exist and be enabled').to.be.false;

      const countElement = getSelectionCountElement(headerElement.cells[0]);
      expect(countElement.textContent?.trim()).to.equal('1 event');

      const editButton = getSelectionEditButton(headerElement.cells[0]);
      expect(editButton.disabled, 'edit button should exist and be enabled').to.be.false;
    });

    it('shows selection toolbar when multiple events selected', async () => {
      // Make multiple items selected.
      const items = getEventItems();
      const item1 = items[0];
      const item2 = items[1];
      el.eventsSelectedIds = [item1.dataset.eventId!, item2.dataset.eventId!];
      await el.updateComplete;

      const headerElement = getEventItemHeader();

      const countElement = getSelectionCountElement(headerElement.cells[0]);
      expect(countElement.textContent?.trim()).to.equal('2 events');

      const editButton = getSelectionEditButton(headerElement.cells[0]);
      expect(editButton.disabled, 'edit button should exist and be enabled').to.be.false;
    });

    it('shows dialog when edit button clicked', async () => {
      // Make one item selected.
      const items = getEventItems();
      el.eventsSelectedIds = [items[0].dataset.eventId!];
      await el.updateComplete;

      const headerElement = getEventItemHeader();
      const editButton = getSelectionEditButton(headerElement.cells[0]);

      setTimeout(() => editButton.click());
      await oneEvent(editButton, 'click');

      const editDialog = getEditDialog();
      expect(editDialog, 'after edit clicked').to.be.open;

      await expect(editDialog).to.equalSnapshot();
    });

    it('shows dialog with multiple events when edit button clicked', async () => {
      // Make multiple items selected.
      const items = getEventItems();
      const item1 = items[0];
      const item2 = items[1];
      el.eventsSelectedIds = [item1.dataset.eventId!, item2.dataset.eventId!];
      await el.updateComplete;

      const headerElement = getEventItemHeader();
      const editButton = getSelectionEditButton(headerElement.cells[0]);

      setTimeout(() => editButton.click());
      await oneEvent(editButton, 'click');

      const editDialog = getEditDialog();
      expect(editDialog, 'after edit clicked').to.be.open;

      await expect(editDialog).to.equalSnapshot();
    });
  }); // describe('event selection')

  describe('event editing', () => {
    let events: GameEventCollection;
    let selectedEvent: EventBase;
    let editDialog: Dialog;
    let editButton: IconButton;

    beforeEach(async () => {
      game = testlive.getLiveGameWithPlayers();

      const timeProvider = mockTimeProvider(startTime);

      events = buildGameEvents(game, timeProvider);
      selectedEvent = events.eventsForTesting[0];

      el.eventData = events.toJSON();
      el.eventsSelectedIds = [selectedEvent.id!];
      await el.updateComplete;

      const headerElement = getEventItemHeader();
      editButton = getSelectionEditButton(headerElement.cells[0]);

      setTimeout(() => editButton.click());
      await oneEvent(editButton, 'click');

      editDialog = getEditDialog();
      expect(editDialog, 'after edit clicked').to.be.open;
    });

    function formatTimeFieldValue(time: Date) {
      //  - The time field always uses UTC, and in 24 hour format.
      //  - The input to the field is adjusted by the UTC offset, so it displays local time.
      //  - e.g. A time of 2:00pm EST (7:00pm UTC) is adjusted to 2:00pm UTC, so the
      //    resulting value in the field is "14:00:00";
      const timeInputValue = `${pad0(time.getHours(), 2)}:${pad0(time.getMinutes(), 2)}:${pad0(
        time.getSeconds(),
        2
      )}`;
      return timeInputValue;
    }

    it('defaults to custom time option', async () => {
      // Check that the "custom time" option is the default.
      const useCustom = getEditCustomTimeOption(editDialog);
      expect(useCustom.checked, 'Custom option should be checked by default').to.be.true;

      // Check that the time field defaults to first selected event.
      const selectedEventTime = new Date(selectedEvent.timestamp!);
      const expectedTimeString = formatTimeFieldValue(selectedEventTime);

      const customTimeField = getEditCustomTimeField(editDialog);
      expect(customTimeField.disabled, 'Custom time field should be enabled').to.be.false;

      expect(
        customTimeField.value,
        'custom time should default to time of selected event displayed as local time zone'
      ).to.deep.equal(expectedTimeString);

      // The existing time fields are not initially set/available.
      const useExisting = getEditExistingTimeOption(editDialog);
      expect(useExisting.checked, 'Existing option should not be checked initially').to.be.false;

      const existingTimeField = getEditExistingTimeField(editDialog);
      expect(existingTimeField.disabled, 'Existing field should be disabled initially').to.be.true;
    });

    it('resets fields in dialog when shown again', async () => {
      const useCustom = getEditCustomTimeOption(editDialog);
      const customTimeField = getEditCustomTimeField(editDialog);
      const useExisting = getEditExistingTimeOption(editDialog);
      const existingTimeField = getEditExistingTimeField(editDialog);

      // Set the custom time field to a different value.
      const differentCustomTime = new Date(selectedEvent.timestamp! + 20000);
      customTimeField.value = formatTimeFieldValue(differentCustomTime);

      // Set the existing option.
      setTimeout(() => useExisting.click());
      await oneEvent(useExisting, 'click');
      await el.updateComplete;

      expect(useExisting.checked, 'Existing option should now be checked').to.be.true;
      expect(existingTimeField.disabled, 'Existing time field should now be enabled').to.be.false;

      expect(useCustom.checked, 'Custom option should now be unchecked').to.be.false;
      expect(customTimeField.disabled, 'Custom time field should now be disabled').to.be.true;

      const cancelButton = getEditCancelButton(editDialog);
      setTimeout(() => cancelButton!.click());
      await oneEvent(cancelButton!, 'click');

      // Show the dialog again.
      setTimeout(() => editButton.click());
      await oneEvent(editButton, 'click');

      // The custom time fields are reset back to checked/enabled.
      expect(useCustom.checked, 'Custom option should be checked again').to.be.true;
      expect(customTimeField.disabled, 'Custom time field should enabled again').to.be.false;

      // The custom time field value is reset to first selected event.
      const expectedTimeString = formatTimeFieldValue(new Date(selectedEvent.timestamp!));
      expect(
        customTimeField.value,
        'custom time should be reset to time of selected event'
      ).to.deep.equal(expectedTimeString);

      // The existing time fields are reset back to unchecked/disabled.
      expect(useExisting.checked, 'Existing option should not be checked initially').to.be.false;
      expect(existingTimeField.disabled, 'Existing field should be disabled initially').to.be.true;
    });

    it('re-enables custom time field after changing back from existing option', async () => {
      const useCustom = getEditCustomTimeOption(editDialog);
      const customTimeField = getEditCustomTimeField(editDialog);
      const useExisting = getEditExistingTimeOption(editDialog);
      const existingTimeField = getEditExistingTimeField(editDialog);

      // Set the existing option.
      setTimeout(() => useExisting.click());
      await oneEvent(useExisting, 'click');
      await el.updateComplete;

      expect(useExisting.checked, 'Existing option should now be checked').to.be.true;
      expect(existingTimeField.disabled, 'Existing time field should now be enabled').to.be.false;

      expect(useCustom.checked, 'Custom option should now be unchecked').to.be.false;
      expect(customTimeField.disabled, 'Custom time field should now be disabled').to.be.true;

      // Set back to the custom option.
      setTimeout(() => useCustom.click());
      await oneEvent(useCustom, 'click');
      await el.updateComplete;

      expect(useExisting.checked, 'Existing option should now be unchecked').to.be.false;
      expect(existingTimeField.disabled, 'Existing time field should be disabled again').to.be.true;

      expect(useCustom.checked, 'Custom option should now be checked').to.be.true;
      expect(customTimeField.disabled, 'Custom time field should now be enabled again').to.be.false;
    });

    it.skip('validates fields when edit dialog saved', () => {
      expect.fail('not implemented');
    });

    it.skip('prevents saving when custom time is outside min and max values', () => {
      expect.fail('not implemented');
    });

    it('does not fire update event when dialog cancelled', async () => {
      // Listen for update event
      let eventFired = false;
      const handler = function () {
        eventFired = true;
        el.removeEventListener(EventsUpdatedEvent.eventName, handler);
      };
      el.addEventListener(EventsUpdatedEvent.eventName, handler);

      const cancelButton = getEditCancelButton(editDialog);
      setTimeout(() => cancelButton!.click());
      await oneEvent(cancelButton!, 'click');
      await nextFrame();
      await aTimeout(100);

      expect(editDialog, 'after cancel click').not.to.be.open;
      expect(eventFired, 'Update event should not be fired').to.be.false;
    });

    it('fires update event when dialog saved for custom time', async () => {
      const customTimeField = getEditCustomTimeField(editDialog);

      // Set time to 10 seconds earlier.
      const expectedCustomTime = new Date(selectedEvent.timestamp! - 10000);
      customTimeField.value = formatTimeFieldValue(expectedCustomTime);

      const saveButton = getEditSaveButton(editDialog);
      setTimeout(() => saveButton.click());

      const { detail } = (await oneEvent(el, EventsUpdatedEvent.eventName)) as EventsUpdatedEvent;
      expect(detail, 'Event detail should be set for custom time').to.deep.equal({
        updatedEventIds: [selectedEvent.id!],
        useExistingTime: false,
        existingEventId: undefined,
        customTime: expectedCustomTime.getTime(),
      });
      const expectedTimeString = timeFormatter.format(expectedCustomTime);
      const actualTimeString = timeFormatter.format(new Date(detail.customTime!));
      expect(actualTimeString, 'Custom time in event detail').to.equal(expectedTimeString);
    });

    it('fires update event with selected event id when dialog saved for existing time', async () => {
      const useExisting = getEditExistingTimeOption(editDialog);
      const existingTimeField = getEditExistingTimeField(editDialog);

      // Set the existing option.
      setTimeout(() => useExisting.click());
      await oneEvent(useExisting, 'click');
      await el.updateComplete;

      // Select a different event to provide the time.
      const existingEvent = events.eventsForTesting[1];
      for (const item of existingTimeField.items) {
        if (item.dataset.eventId === existingEvent.id) {
          item.selected = true;
          break;
        }
      }

      const saveButton = getEditSaveButton(editDialog);
      setTimeout(() => saveButton.click());

      const { detail } = (await oneEvent(el, EventsUpdatedEvent.eventName)) as EventsUpdatedEvent;
      expect(detail, 'Event detail should be set for existing time').to.deep.equal({
        updatedEventIds: [selectedEvent.id!],
        useExistingTime: true,
        existingEventId: existingEvent.id!,
        customTime: undefined,
      });
    });
  }); // describe('event editing')

  describe('pagination', () => {
    it.skip('shows only the most recent events', async () => {
      expect.fail('not implemented');
    });

    it.skip('new events replace older events when only showing the most recent', async () => {
      expect.fail('not implemented');
    });

    it.skip('shows more events when explicitly requested', async () => {
      expect.fail('not implemented');
    });

    it.skip('old events remain when show all preference is enabled', async () => {
      expect.fail('not implemented');
    });
  }); // describe('pagination')
});<|MERGE_RESOLUTION|>--- conflicted
+++ resolved
@@ -44,66 +44,6 @@
 } from '../helpers/test-event-data.js';
 import * as testlive from '../helpers/test-live-game-data.js';
 
-<<<<<<< HEAD
-=======
-function buildGameEvents(game: LiveGame, timeProvider: CurrentTimeProvider) {
-  const events = EventCollection.create(
-    {
-      id: game.id,
-    },
-    timeProvider,
-  );
-  events.addEvent<SetupEvent>(buildGameSetupEvent(timeProvider.getCurrentTime()));
-  events.addEvent<PeriodStartEvent>(buildPeriodStartEvent(timeProvider.getCurrentTime()));
-
-  // First sub
-  const replacedPlayer1 = getPlayer(game, 'P4');
-  const sub1: testlive.SubData = {
-    nextId: 'P11',
-    replacedId: replacedPlayer1?.id,
-    finalPosition: { ...replacedPlayer1?.currentPosition! },
-  };
-  events.addEventGroup<GameEvent>(
-    buildSubEvents(timeProvider.getCurrentTime(), sub1).groupedEvents,
-  );
-
-  // Second sub, with swap.
-  //  - Swap player moves to the position of the player being replaced.
-  //  - Sub player takes position left by swap player.
-  const replacedPlayer2 = getPlayer(game, 'P5');
-  const swapPlayer = getPlayer(game, 'P8');
-  const sub2: testlive.SubData = {
-    nextId: 'P12',
-    replacedId: replacedPlayer2?.id,
-    positionOverride: { ...swapPlayer?.currentPosition! },
-    finalPosition: { ...swapPlayer?.currentPosition! },
-  };
-  const swap: testlive.SubData = {
-    nextId: swapPlayer?.id!,
-    initialPosition: { ...swapPlayer?.currentPosition! },
-    finalPosition: { ...replacedPlayer2?.currentPosition! },
-  };
-
-  const sub2Time = timeProvider.getCurrentTime();
-  events.addEventGroup<GameEvent>(buildSubEvents(sub2Time, sub2).groupedEvents);
-  events.addEvent<PositionSwapEvent>(buildSwapEvent(sub2Time, swap));
-
-  events.addEvent<PeriodEndEvent>(buildPeriodEndEvent(timeProvider.getCurrentTime()));
-
-  return events;
-}
-
-function mockCallbackForTimeProvider(startTime: number, incrementSeconds: number) {
-  let eventTime = startTime;
-
-  return () => {
-    const result = eventTime;
-    eventTime += incrementSeconds * 1000;
-    return result;
-  };
-}
-
->>>>>>> 8e86a282
 describe('lineup-game-events tests', () => {
   let el: LineupGameEvents;
   let game: LiveGame;
@@ -236,7 +176,6 @@
     );
   }
 
-<<<<<<< HEAD
   describe('rendering', () => {
     let events: GameEventCollection;
 
@@ -253,16 +192,6 @@
     it('shows list of events with common details', async () => {
       el.eventData = events.toJSON();
       await el.updateComplete;
-=======
-  it('renders list of events', async () => {
-    game = testlive.getLiveGameWithPlayers();
-    players = game.players!;
-    // Create a collection of representative events, which occur 10 seconds apart.
-    const timeProvider = mockTimeProviderWithCallback(
-      mockCallbackForTimeProvider(startTime, /* incrementSeconds= */ 10),
-    );
-    const events = buildGameEvents(game, timeProvider);
->>>>>>> 8e86a282
 
       // Sort in descending date order, and remove events that are not displayed.
       const sortedEvents = events.eventsForTesting
