--- conflicted
+++ resolved
@@ -318,15 +318,8 @@
 
       // Verifies that the select player action was dispatched.
       expect(dispatchStub).to.have.callCount(1);
-<<<<<<< HEAD
       expect(actionLogger.lastAction()).to.deep.include(
         selectPlayer(gameId, player.id, /*selected =*/ true)
-=======
-
-      expect(actions).to.have.lengthOf.at.least(1);
-      expect(actions[actions.length - 1]).to.deep.include(
-        selectPlayer(gameId, player.id, /*selected =*/ true),
->>>>>>> 8e86a282
       );
     });
 
@@ -343,15 +336,8 @@
 
       // Verifies that the select player action was dispatched.
       expect(dispatchStub).to.have.callCount(1);
-<<<<<<< HEAD
       expect(actionLogger.lastAction()).to.deep.include(
         selectPlayer(gameId, player.id, /*selected =*/ true)
-=======
-
-      expect(actions).to.have.lengthOf.at.least(1);
-      expect(actions[actions.length - 1]).to.deep.include(
-        selectPlayer(gameId, player.id, /*selected =*/ true),
->>>>>>> 8e86a282
       );
     });
 
@@ -368,15 +354,8 @@
 
       // Verifies that the select player action was dispatched.
       expect(dispatchStub).to.have.callCount(1);
-<<<<<<< HEAD
-      expect(actionLogger.lastAction()).to.deep.include(
-        selectPlayer(gameId, player.id, /*selected =*/ true)
-=======
-
-      expect(actions).to.have.lengthOf.at.least(1);
-      expect(actions[actions.length - 1]).to.deep.include(
+      expect(actionLogger.lastAction()).to.deep.include(
         selectPlayer(gameId, player.id, /*selected =*/ true),
->>>>>>> 8e86a282
       );
     });
 
@@ -474,15 +453,8 @@
 
       // Verifies that the confirm sub action was dispatched.
       expect(dispatchStub).to.have.callCount(1);
-<<<<<<< HEAD
-      expect(actionLogger.lastAction()).to.deep.include(
-        confirmSub(gameId, otherPositionPlayer.currentPosition)
-=======
-
-      expect(actions).to.have.lengthOf.at.least(1);
-      expect(actions[actions.length - 1]).to.deep.include(
+      expect(actionLogger.lastAction()).to.deep.include(
         confirmSub(gameId, otherPositionPlayer.currentPosition),
->>>>>>> 8e86a282
       );
     });
 
@@ -633,15 +605,8 @@
       testlive.setupSub(expectedSub2, getPlayer(liveGame, ON_PLAYER2_ID)!);
 
       expect(dispatchStub).to.have.callCount(1);
-<<<<<<< HEAD
-      expect(actionLogger.lastAction()).to.deep.include(
-        applyPendingSubs(gameId, [expectedSub1, expectedSub2], /* selectedOnly */ false)
-=======
-
-      expect(actions).to.have.lengthOf.at.least(1);
-      expect(actions[actions.length - 1]).to.deep.include(
+      expect(actionLogger.lastAction()).to.deep.include(
         applyPendingSubs(gameId, [expectedSub1, expectedSub2], /* selectedOnly */ false),
->>>>>>> 8e86a282
       );
     });
 
@@ -669,15 +634,8 @@
       testlive.setupSub(selectedSub1, getPlayer(liveGame, ON_PLAYER_ID)!);
 
       expect(dispatchStub).to.have.callCount(1);
-<<<<<<< HEAD
-      expect(actionLogger.lastAction()).to.deep.include(
-        applyPendingSubs(gameId, [selectedSub1], /* selectedOnly */ true)
-=======
-
-      expect(actions).to.have.lengthOf.at.least(1);
-      expect(actions[actions.length - 1]).to.deep.include(
+      expect(actionLogger.lastAction()).to.deep.include(
         applyPendingSubs(gameId, [selectedSub1], /* selectedOnly */ true),
->>>>>>> 8e86a282
       );
     });
 
@@ -697,15 +655,8 @@
 
       // Verifies that the discard sub action was dispatched.
       expect(dispatchStub).to.have.callCount(1);
-<<<<<<< HEAD
-      expect(actionLogger.lastAction()).to.deep.include(
-        discardPendingSubs(gameId, /* selectedOnly */ false)
-=======
-
-      expect(actions).to.have.lengthOf.at.least(1);
-      expect(actions[actions.length - 1]).to.deep.include(
+      expect(actionLogger.lastAction()).to.deep.include(
         discardPendingSubs(gameId, /* selectedOnly */ false),
->>>>>>> 8e86a282
       );
     });
 
@@ -730,15 +681,8 @@
 
       // Verifies that the discard sub action was dispatched.
       expect(dispatchStub).to.have.callCount(1);
-<<<<<<< HEAD
-      expect(actionLogger.lastAction()).to.deep.include(
-        discardPendingSubs(gameId, /* selectedOnly */ true)
-=======
-
-      expect(actions).to.have.lengthOf.at.least(1);
-      expect(actions[actions.length - 1]).to.deep.include(
+      expect(actionLogger.lastAction()).to.deep.include(
         discardPendingSubs(gameId, /* selectedOnly */ true),
->>>>>>> 8e86a282
       );
     });
 
@@ -842,15 +786,8 @@
 
       // Verifies that the start period action was dispatched.
       expect(dispatchStub).to.have.callCount(1);
-<<<<<<< HEAD
-      expect(actionLogger.lastAction()).to.deep.include(
-        startPeriod(gameId, /*gameAllowsStart=*/ true, /*currentPeriod=*/ 1, startTime)
-=======
-
-      expect(actions).to.have.lengthOf.at.least(1);
-      expect(actions[actions.length - 1]).to.deep.include(
+      expect(actionLogger.lastAction()).to.deep.include(
         startPeriod(gameId, /*gameAllowsStart=*/ true, /*currentPeriod=*/ 1, startTime),
->>>>>>> 8e86a282
       );
     });
 
@@ -872,15 +809,8 @@
 
       // Verifies that the end period action was dispatched.
       expect(dispatchStub).to.have.callCount(1);
-<<<<<<< HEAD
-      expect(actionLogger.lastAction()).to.deep.include(
-        endPeriod(gameId, /*gameAllowsEnd=*/ true, /*currentPeriod=*/ 1, startTime)
-=======
-
-      expect(actions).to.have.lengthOf.at.least(1);
-      expect(actions[actions.length - 1]).to.deep.include(
+      expect(actionLogger.lastAction()).to.deep.include(
         endPeriod(gameId, /*gameAllowsEnd=*/ true, /*currentPeriod=*/ 1, startTime),
->>>>>>> 8e86a282
       );
     });
 
