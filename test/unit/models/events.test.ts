--- conflicted
+++ resolved
@@ -200,13 +200,8 @@
       ]);
 
       expect(
-<<<<<<< HEAD
         collection.eventsForTesting,
-        'events should have stored group events'
-=======
-        collection.events,
         'events should have stored group events',
->>>>>>> 8e86a282
       ).to.have.deep.ordered.members(storedEvents);
     });
   }); // describe('event recording')
